from combat.combat_system import CombatSystem
from combat.combatant import Combatant
import time

# Initialize battle
battle = CombatSystem(duration=1000, distance=10)  # 10 seconds

# Create combatants
combatant_a = Combatant(name="A", 
                        health=100, #primarily person-based (Endurance)
                        stamina=150, #primarily person-based (Reflexes)
<<<<<<< HEAD
                        # energy=0, #primarily person-based (Synapse) affected by accessories
                        accuracy=70, #primarily person-based (Precision) affected by weapon
                        #breakpoint_probability=0, #primarily person-based (Entropy) affected by weapon
=======
                        # energy=0, #primarily person-based (Synapse)
                        accuracy=70, #primarily person-based (Precision)
                        #breakpoint_probability=0, #primarily person-based (Entropy)
>>>>>>> e4fb8d1b
                        stamina_recovery=15, #person-based (Reflexes)
                        #speed=0, #primarily person-based (Reflexes) affected by weight
                        perception=0, #person-based (chance/rate of taking notice of the opponent's action)
                        stealth=0, #primarily person-based (chance/rate of hiding an action)

                        #gear_capacity (not for battles, just needed for equipping gears) (Synapse) (only for cyberpunk)
                        #breakpoint_multiplier=0, #gear-based
                        #armor=0, #primarily gear-based
                        #armor_penetration=0, #gear-based (secondary precision)
                        #weight=0, #gear-based                        
                        attack_power=15, #gear-based
                        blocking_power=5, #gear-based (secondary endurance)
                        evading_ability=10, #(not needed currently since evade times are uniform)
                        mobility=50, #primarily gear-based (countered by weight)
                        range_a=0,
                        range_b=50,
                        position="left",
                        facing="right"
                        ) #gear-based

combatant_b = Combatant(name="B", 
                        health=81, 
                        stamina=100, 
                        attack_power=11, 
                        accuracy=85,
                        blocking_power=100,
                        evading_ability=20, 
                        mobility=60, 
<<<<<<< HEAD
                        range=110,
                        perception=0,
                        stealth=0, 
=======
                        range_a=30,
                        range_b=150, 
                        position="right",
                        facing="left",
>>>>>>> e4fb8d1b
                        stamina_recovery=20)

# Add combatants to the battle
battle.add_combatant(combatant_a)
battle.add_combatant(combatant_b)

# Initialize opponent data
assumed_opponent_stats = Combatant(
    name="Unknown", 
    health=100, #primarily person-based (Endurance)
    stamina=150, #primarily person-based (Reflexes)
    # energy=0, #primarily person-based (Synapse) affected by accessories
    accuracy=70, #primarily person-based (Precision) affected by weapon
    #breakpoint_probability=0, #primarily person-based (Entropy) affected by weapon
    stamina_recovery=15, #person-based (Reflexes)
    #speed=0, #primarily person-based (Reflexes) affected by weight
    perception=0, #person-based (chance/rate of taking notice of the opponent's action)
    stealth=0, #primarily person-based (chance/rate of hiding an action)

    #gear_capacity (not for battles, just needed for equipping gears) (Synapse) (only for cyberpunk)
    #breakpoint_multiplier=0, #gear-based
    #armor=0, #primarily gear-based
    #armor_penetration=0, #gear-based (secondary precision)
    #weight=0, #gear-based                        
    attack_power=15, #gear-based
    blocking_power=5, #gear-based (secondary endurance)
    evading_ability=10, #(not needed currently since evade times are uniform)
    mobility=50, #primarily gear-based (countered by weight)
    range=50
)

battle.get_opponent_data(combatant_a, assumed_opponent_stats)
battle.get_opponent_data(combatant_b, assumed_opponent_stats)

# Initial action decisions
# combatant_a.decide_action(timer=0, event_counter=0, distance=200, opponent=combatant_b)
# combatant_b.decide_action(timer=0, event_counter=2, distance=200, opponent=combatant_a)

# Determine the first event
battle.determine_next_event()

# Simulate the battle
while not battle.is_battle_over():
    battle.update()
    time.sleep(0)  # 100ms delay between ticks

battle.replay_log()
print("Battle Over!")
<|MERGE_RESOLUTION|>--- conflicted
+++ resolved
@@ -9,15 +9,9 @@
 combatant_a = Combatant(name="A", 
                         health=100, #primarily person-based (Endurance)
                         stamina=150, #primarily person-based (Reflexes)
-<<<<<<< HEAD
                         # energy=0, #primarily person-based (Synapse) affected by accessories
                         accuracy=70, #primarily person-based (Precision) affected by weapon
                         #breakpoint_probability=0, #primarily person-based (Entropy) affected by weapon
-=======
-                        # energy=0, #primarily person-based (Synapse)
-                        accuracy=70, #primarily person-based (Precision)
-                        #breakpoint_probability=0, #primarily person-based (Entropy)
->>>>>>> e4fb8d1b
                         stamina_recovery=15, #person-based (Reflexes)
                         #speed=0, #primarily person-based (Reflexes) affected by weight
                         perception=0, #person-based (chance/rate of taking notice of the opponent's action)
@@ -46,16 +40,12 @@
                         blocking_power=100,
                         evading_ability=20, 
                         mobility=60, 
-<<<<<<< HEAD
-                        range=110,
+                        range_a=30,
+                        range_b=150,
                         perception=0,
-                        stealth=0, 
-=======
-                        range_a=30,
-                        range_b=150, 
+                        stealth=0,  
                         position="right",
                         facing="left",
->>>>>>> e4fb8d1b
                         stamina_recovery=20)
 
 # Add combatants to the battle
